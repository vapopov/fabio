--- conflicted
+++ resolved
@@ -77,7 +77,6 @@
 		Color:  "light-green",
 		Access: "rw",
 	},
-<<<<<<< HEAD
 
 	Tracing: Tracing{
 		TracingEnabled: false,
@@ -87,13 +86,13 @@
 		Topic:          "Fabiolb-Kafka-Topic",
 		SamplerRate:    -1,
 		SpanHost:       "localhost:9998",
-=======
+	},
+
 	FastCGI: FastCGI{
 		Root:         "",
 		Index:        "index.php",
 		SplitPath:    ".php",
 		ReadTimeout:  10 * time.Second,
 		WriteTimeout: 10 * time.Second,
->>>>>>> 79d46e38
 	},
 }